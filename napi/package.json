{
<<<<<<< HEAD
  "name": "cni-wallet-sdk",
  "version": "0.17.0",
=======
  "name": "chia-wallet-sdk",
  "version": "0.17.2",
>>>>>>> f4ae22bc
  "license": "MIT",
  "repository": {
    "type": "git",
    "url": "https://github.com/Chia-Network/cni-wallet-sdk"
  },
  "main": "index.js",
  "types": "index.d.ts",
  "packageManager": "pnpm@9.11.0",
  "engines": {
    "node": ">= 14"
  },
  "scripts": {
    "artifacts": "napi artifacts",
    "build": "napi build --platform --release && pnpm run update-declarations",
    "build:debug": "napi build --platform && pnpm run update-declarations",
    "build:macos-arm64": "napi build --platform --release --target aarch64-apple-darwin && pnpm run update-declarations",
    "build:macos-x64": "napi build --platform --release --target x86_64-apple-darwin && pnpm run update-declarations",
    "build:windows-x64": "napi build --platform --release --target x86_64-pc-windows-msvc && pnpm run update-declarations",
    "build:linux-x64": "napi build --platform --release --target x86_64-unknown-linux-gnu && pnpm run update-declarations",
    "build:linux-arm64": "napi build --platform --release --target aarch64-unknown-linux-gnu && pnpm run update-declarations",
    "prepublishOnly": "napi prepublish -t npm --skip-gh-release",
    "test": "ava",
    "universal": "napi universal",
    "version": "napi version",
    "update-declarations": "node scripts/update-declarations.js"
  },
  "napi": {
    "name": "cni-wallet-sdk",
    "triples": {
      "additional": [
        "aarch64-apple-darwin",
        "universal-apple-darwin",
        "aarch64-unknown-linux-gnu"
      ]
    }
  },
  "devDependencies": {
    "@napi-rs/cli": "^2.18.4",
    "@types/node": "^22.6.1",
    "ava": "^6.0.1",
    "ts-node": "^10.9.2"
  },
  "ava": {
    "timeout": "3m",
    "extensions": [
      "ts"
    ],
    "require": [
      "ts-node/register"
    ]
  }
}<|MERGE_RESOLUTION|>--- conflicted
+++ resolved
@@ -1,11 +1,6 @@
 {
-<<<<<<< HEAD
   "name": "cni-wallet-sdk",
   "version": "0.17.0",
-=======
-  "name": "chia-wallet-sdk",
-  "version": "0.17.2",
->>>>>>> f4ae22bc
   "license": "MIT",
   "repository": {
     "type": "git",
