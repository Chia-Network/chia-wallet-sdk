{
<<<<<<< HEAD
  "name": "cni-wallet-sdk-linux-x64-gnu",
  "version": "0.16.0",
=======
  "name": "chia-wallet-sdk-linux-x64-gnu",
  "version": "0.17.1",
>>>>>>> de20361f
  "repository": {
    "type": "git",
    "url": "https://github.com/Chia-Network/cni-wallet-sdk"
  },
  "os": [
    "linux"
  ],
  "cpu": [
    "x64"
  ],
  "main": "cni-wallet-sdk.linux-x64-gnu.node",
  "files": [
    "cni-wallet-sdk.linux-x64-gnu.node"
  ],
  "license": "MIT",
  "engines": {
    "node": ">= 10"
  },
  "libc": [
    "glibc"
  ]
}<|MERGE_RESOLUTION|>--- conflicted
+++ resolved
@@ -1,11 +1,6 @@
 {
-<<<<<<< HEAD
   "name": "cni-wallet-sdk-linux-x64-gnu",
-  "version": "0.16.0",
-=======
-  "name": "chia-wallet-sdk-linux-x64-gnu",
-  "version": "0.17.1",
->>>>>>> de20361f
+  "version": "0.17.0",
   "repository": {
     "type": "git",
     "url": "https://github.com/Chia-Network/cni-wallet-sdk"
